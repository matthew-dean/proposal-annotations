--- conflicted
+++ resolved
@@ -403,7 +403,6 @@
 new Point<bigint>(4, 5)
 ```
 
-<<<<<<< HEAD
 The above syntax is already valid JavaScript that users may rely on, so we cannot use this syntax as-is.
 We expect some form of new syntax could be used to resolve this ambiguity.
 No specific solution is proposed at this point of time, but one example option is to use a syntactic prefix such as `::`
@@ -416,9 +415,6 @@
 
 The type argument (`::<type>`) would be ignored by the JavaScript runtime.
 It would be natural for the non-ambiguous syntax to become first-class syntax in TypeScript as well.
-=======
-> The generic parameter here would be ignored by the JavaScript runtime.
->>>>>>> f522a588
 
 ### `this` parameter
 
